from sqlalchemy import Column, Integer, Float, String, Boolean, ForeignKey, BigInteger, Text, DateTime
from sqlalchemy.orm import relationship
from sqlalchemy.orm import declarative_base
<<<<<<< HEAD
from .database import Base
from datetime import datetime, timezone
=======
from app.database import Base
from datetime import datetime
Base = declarative_base()
>>>>>>> f9399fe6

class Rol(Base):
    __tablename__ = "rol"
    rol_id = Column(Integer, primary_key=True, index=True)
    nombre = Column(String(50), nullable=False)

class Usuario(Base):
    __tablename__ = "usuario"
    usuario_id = Column(Integer, primary_key=True, index=True)
    nombre = Column(String(100), nullable=False)
    email = Column(String(100), unique=True, nullable=False)
    password_hash = Column(Text, nullable=False)
    rol_id = Column(Integer, ForeignKey("rol.rol_id"), nullable=False)
    rol = relationship("Rol")

class SesionCaptura(Base):
    __tablename__ = "sesioncaptura"
    sesion_id = Column(Integer, primary_key=True, index=True)
    usuario_id = Column(Integer, ForeignKey("usuario.usuario_id"), nullable=False)
    fecha = Column(DateTime, default=lambda: datetime.now(timezone.utc))
    descripcion = Column(Text)
    usuario = relationship("Usuario")

class ArchivoMocap(Base):
    __tablename__ = "archivomocap"
    archivo_id = Column(Integer, primary_key=True, index=True)
    sesion_id = Column(Integer, ForeignKey("sesioncaptura.sesion_id"), nullable=False)
    nombre_archivo = Column(String(255), nullable=False)
    ruta_archivo = Column(Text, nullable=False)
    fecha_subida = Column(DateTime, default=lambda: datetime.now(timezone.utc))
    sesion = relationship("SesionCaptura")

class Frame(Base):
    __tablename__ = "frame"
    frame_id = Column(Integer, primary_key=True, index=True)
    sesion_id = Column(Integer, ForeignKey("sesioncaptura.sesion_id"), nullable=False)
    frame_number = Column(Integer, nullable=False)
    timestamp_ms = Column(BigInteger, nullable=False)
    sesion = relationship("SesionCaptura")

class Segmento(Base):
    __tablename__ = "segmento"
    segmento_id = Column(Integer, primary_key=True, index=True)
    nombre = Column(String(100), nullable=False)

class Cinematica(Base):
    __tablename__ = "cinematica"
    cinematica_id = Column(Integer, primary_key=True, index=True)
    frame_id = Column(Integer, ForeignKey("frame.frame_id", ondelete="CASCADE"), nullable=False)
    segmento_id = Column(Integer, ForeignKey("segmento.segmento_id"), nullable=False)
    pos_x = Column(Float)
    pos_y = Column(Float)
    pos_z = Column(Float)
    rot_w = Column(Float)
    rot_x = Column(Float)
    rot_y = Column(Float)
    rot_z = Column(Float)
    frame = relationship("Frame")
    segmento = relationship("Segmento")

class AnguloArticular(Base):
    __tablename__ = "anguloarticular"
    angulo_id = Column(Integer, primary_key=True, index=True)
    frame_id = Column(Integer, ForeignKey("frame.frame_id", ondelete="CASCADE"), nullable=False)
    joint_name = Column(String(100), nullable=False)
    angle = Column(Float)
    angular_v = Column(Float)
    angular_acc = Column(Float)
    frame = relationship("Frame")

class Contacto(Base):
    __tablename__ = "contacto"
    contacto_id = Column(Integer, primary_key=True, index=True)
    frame_id = Column(Integer, ForeignKey("frame.frame_id", ondelete="CASCADE"), nullable=False)
    left_foot_contact = Column(Boolean)
    right_foot_contact = Column(Boolean)
    frame = relationship("Frame")
class Tokens(Base):
    __tablename__ = "tokens"
    token_id = Column(Integer, primary_key=True, index=True)
    access_token = Column(String, unique=True, index=True)
    usuario_id = Column(Integer, ForeignKey("usuario.usuario_id"))
    expira_en = Column(DateTime, nullable=True)  # ✅ nullable=True para backward compatibility
    usuario = relationship("Usuario")

class log_sesion_user(Base):
    __tablename__ = "log_sesion_user"
    id = Column(Integer, primary_key=True, index=True)
    usuario_id = Column(Integer, ForeignKey("usuario.usuario_id"), nullable=False)
    login_time = Column(DateTime, default=lambda: datetime.now(timezone.utc))
    logout_time = Column(DateTime, nullable=True)

class UserLoginCounter(Base):
    __tablename__ = "user_login_counter"
    id = Column(Integer, primary_key=True, default=1)
    count = Column(Integer, default=0)<|MERGE_RESOLUTION|>--- conflicted
+++ resolved
@@ -1,14 +1,9 @@
 from sqlalchemy import Column, Integer, Float, String, Boolean, ForeignKey, BigInteger, Text, DateTime
 from sqlalchemy.orm import relationship
 from sqlalchemy.orm import declarative_base
-<<<<<<< HEAD
-from .database import Base
+from database import Base
 from datetime import datetime, timezone
-=======
-from app.database import Base
-from datetime import datetime
 Base = declarative_base()
->>>>>>> f9399fe6
 
 class Rol(Base):
     __tablename__ = "rol"
