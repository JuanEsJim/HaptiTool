import ezc3d
import json
import base64
from typing import List, Dict, Any
from collections import defaultdict
import tempfile
import os
from fastapi import FastAPI, UploadFile, File, Depends, HTTPException, status, APIRouter
from fastapi.responses import JSONResponse
from fastapi.middleware.cors import CORSMiddleware
from sqlalchemy.orm import Session, joinedload
from sqlalchemy import Column, Integer
from passlib.context import CryptContext
import secrets
<<<<<<< HEAD
from datetime import datetime, timezone
from .database import SessionLocal, engine, Base
from .models import AnguloArticular, ArchivoMocap, Cinematica, Contacto, Frame, Segmento, SesionCaptura, UserLoginCounter, Usuario, Tokens, log_sesion_user
from .schemas import UsuarioCreate, UsuarioResponse, UserLogin, Token
=======
from datetime import datetime, timezone, timedelta
from app.database import SessionLocal, engine, Base
from app.models import AnguloArticular, ArchivoMocap, Cinematica, Contacto, Frame, Segmento, SesionCaptura, Usuario, Tokens, log_sesion_user
from app.schemas import UsuarioCreate, UsuarioResponse, UserLogin, Token
>>>>>>> f9399fe6
from fastapi.security import OAuth2PasswordBearer
from pydantic import BaseModel
import pandas as pd, io
from fastapi import HTTPException
from fastapi.responses import FileResponse
from typing import Optional

# 🔐 CONFIGURACIÓN JWT PARA GOOGLE AUTH
JWT_SECRET = "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"  # Puede ser diferente a tu JWT normal
JWT_ALGORITHM = "HS256"

<<<<<<< HEAD
def get_db():
    db = SessionLocal()
    try:
        yield db
    finally:
        db.close()
        
        
        
=======
# 🎯 MODELO PARA GOOGLE AUTH
class GoogleAuthRequest(BaseModel):
    credential: str

>>>>>>> f9399fe6
app = FastAPI()

# Inicialización del contexto de contraseñas
pwd_context = CryptContext(schemes=["bcrypt"], deprecated="auto")

# Asegurar que las tablas existen en la BD
#Base.metadata.create_all(bind=engine)

# CORS
app.add_middleware(
    CORSMiddleware,
    allow_origins=["*"],
    allow_credentials=True,
    allow_methods=["*"],
    allow_headers=["*"],
)




def hash_password(password: str):
    return pwd_context.hash(password)

def verify_password(password: str, hashed_password: str):
    return pwd_context.verify(password, hashed_password)

oauth2_scheme = OAuth2PasswordBearer(tokenUrl="login")


def get_current_user(token: str = Depends(oauth2_scheme), db: Session = Depends(get_db)):
    # Buscar el token en la tabla Tokens
    db_token = db.query(Tokens).filter(Tokens.access_token == token).first()
    if not db_token:
        raise HTTPException(
            status_code=status.HTTP_401_UNAUTHORIZED,
            detail="Token inválido o expirado",
            headers={"WWW-Authenticate": "Bearer"},
        )

    
    user = db.query(Usuario).filter(Usuario.usuario_id == db_token.usuario_id).first()
    if not user:
        raise HTTPException(
            status_code=status.HTTP_401_UNAUTHORIZED,
            detail="Usuario no encontrado",
            headers={"WWW-Authenticate": "Bearer"},
        )

    return user


@app.post("/auth/google")
async def google_auth(google_data: GoogleAuthRequest, db: Session = Depends(get_db)):
    try:
        # Decodificar el token de Google
        payload = decode_google_jwt(google_data.credential)
        
        user_email = payload.get('email')
        user_name = payload.get('name', 'Usuario Google')
        user_avatar = payload.get('picture')
        
        if not user_email:
            raise ValueError("Email no encontrado en el token")
        
        print(f"✅ Usuario Google autenticado: {user_email}")
        
        # 🎯 Buscar o crear usuario en la BD
        user = await find_or_create_google_user(db, user_email, user_name, user_avatar)
        
        # 🗑️ Limpiar tokens antiguos del usuario
        db.query(Tokens).filter(Tokens.usuario_id == user.usuario_id).delete()
        
        # 🔐 Crear nuevo token de acceso
        access_token = secrets.token_urlsafe(32)
        db_token = Tokens(
            access_token=access_token,
            usuario_id=user.usuario_id,
            expira_en=datetime.now(timezone.utc) + timedelta(days=7)
        )
        db.add(db_token)
        db.commit()
        
        # 📊 Registrar sesión - SOLO columnas que existen
        nueva_sesion = log_sesion_user(
            usuario_id=user.usuario_id,
            login_time=datetime.now(timezone.utc)
            # ❌ NO incluir 'accion' - la columna no existe
        )
        db.add(nueva_sesion)
        db.commit()
        
        return {
            "access_token": access_token,
            "token_type": "bearer",
            "user": {
                "usuario_id": user.usuario_id,
                "nombre": user.nombre,
                "email": user.email,
                "rol": {
                    "rol_id": user.rol_id,
                    "nombre": get_role_name(user.rol_id)
                }
            }
        }
        
    except ValueError as e:
        print(f"❌ Error verificación token Google: {e}")
        raise HTTPException(status_code=400, detail="Token de Google inválido")
    except Exception as e:
        print(f"❌ Error en autenticación Google: {e}")
        raise HTTPException(status_code=500, detail="Error interno del servidor")

# 🔍 FUNCIÓN PARA DECODIFICAR JWT DE GOOGLE
def decode_google_jwt(credential: str):
    """Decodificar JWT de Google sin verificación (para desarrollo)"""
    try:
        # Dividir el JWT en sus partes
        parts = credential.split('.')
        if len(parts) != 3:
            raise ValueError("Token JWT inválido")
        
        # Decodificar el payload (segunda parte)
        payload = parts[1]
        # Añadir padding si es necesario
        padded = payload + '=' * (4 - len(payload) % 4)
        decoded = base64.b64decode(padded)
        
        return json.loads(decoded)
    except Exception as e:
        raise ValueError(f"Error decodificando token: {e}")

# 👤 FUNCIÓN PARA BUSCAR O CREAR USUARIO DE GOOGLE
async def find_or_create_google_user(db: Session, email: str, name: str, avatar: Optional[str] = None):
    """Buscar usuario por email o crear nuevo con rol de usuario normal"""
    
    # 🔍 Buscar usuario existente
    usuario = db.query(Usuario).filter(Usuario.email == email).first()
    
    if usuario:
        print(f"✅ Usuario existente encontrado: {email}")
        return usuario
    
    # 🆕 Crear nuevo usuario
    print(f"🆕 Creando nuevo usuario Google: {email}")
    
    # Generar password aleatorio (no se usará para login Google)
    random_password = secrets.token_urlsafe(16)
    
    nuevo_usuario = Usuario(
        nombre=name,
        email=email,
        password_hash=hash_password(random_password),  # Hash de password aleatorio
        rol_id=1,  # 🎯 ROL 1 = USUARIO NORMAL
        # Agrega otros campos si tu modelo los requiere
    )
    
    db.add(nuevo_usuario)
    db.commit()
    db.refresh(nuevo_usuario)
    
    print(f"✅ Nuevo usuario creado: {nuevo_usuario.usuario_id}")
    return nuevo_usuario

# 🏷️ FUNCIÓN PARA OBTENER NOMBRE DEL ROL
def get_role_name(rol_id: int) -> str:
    """Convertir ID de rol a nombre legible"""
    roles = {
        1: "usuario_normal",
        2: "admin", 
        3: "super_admin"
    }
    return roles.get(rol_id, "usuario_normal")

async def procesar_csv(file: UploadFile, db: Session, current_user: Usuario, sesion_id: int):
    """
    Procesa un archivo CSV y guarda los datos en la base de datos.
    Reutiliza la lógica del endpoint /upload_csv/.
    """
    try:
        # Leer CSV completo
        contents = await file.read()
        df = pd.read_csv(io.StringIO(contents.decode("utf-8")))

        if df.empty:
            raise HTTPException(status_code=400, detail="El archivo CSV está vacío")

        df = df.dropna(how="all").fillna(0)

        # Crear nueva sesión de captura 
        nueva_sesion = db.query(SesionCaptura).filter(SesionCaptura.sesion_id == sesion_id).first()
        if not nueva_sesion:
            raise HTTPException(status_code=404, detail="Sesión no encontrada")

        # Crear registro de archivo
        nuevo_archivo = db.query(ArchivoMocap).filter(ArchivoMocap.sesion_id == sesion_id).first()
        if not nuevo_archivo:
            raise HTTPException(status_code=404, detail="Archivo no encontrado")

        # Detectar columnas
        columnas = df.columns
        segmentos = sorted(set(col.split('.')[0] for col in columnas if ".position" in col or ".rotation" in col))
        articulaciones = sorted(set(col.split('.')[0] for col in columnas if ".angle" in col))
        contactos = [col for col in columnas if ".contact" in col]

        # Crear segmentos si no existen
        segmentos_db = {}
        for seg in segmentos:
            existente = db.query(Segmento).filter_by(nombre=seg).first()
            if not existente:
                nuevo_seg = Segmento(nombre=seg)
                db.add(nuevo_seg)
                db.commit()
                db.refresh(nuevo_seg)
                segmentos_db[seg] = nuevo_seg
            else:
                segmentos_db[seg] = existente

        # Acumuladores para inserción masiva
        frames_bulk = []
        cinematica_bulk = []
        angulos_bulk = []
        contactos_bulk = []

        # Recorrer frames
        for _, row in df.iterrows():
            frame = Frame(
                sesion_id=nueva_sesion.sesion_id,
                frame_number=int(row.get("frame_number", 0)),
                timestamp_ms=int(row.get("frame_timestamp", 0))
            )
            frames_bulk.append(frame)

        # Guardar todos los frames primero
        db.bulk_save_objects(frames_bulk)
        db.commit()

        # Obtener los IDs asignados a los frames
        frames_guardados = (
            db.query(Frame)
            .filter(Frame.sesion_id == nueva_sesion.sesion_id)
            .order_by(Frame.frame_id)
            .all()
        )

        # Generar registros secundarios (cinemática, ángulos, contactos)
        for idx, (_, row) in enumerate(df.iterrows()):
            frame_id = frames_guardados[idx].frame_id

            # Cinemática
            for seg in segmentos:
                cinematica_bulk.append(
                    Cinematica(
                        frame_id=frame_id,
                        segmento_id=segmentos_db[seg].segmento_id,
                        pos_x=float(row.get(f"{seg}.position.x", 0)),
                        pos_y=float(row.get(f"{seg}.position.y", 0)),
                        pos_z=float(row.get(f"{seg}.position.z", 0)),
                        rot_w=float(row.get(f"{seg}.rotation.w", 0)),
                        rot_x=float(row.get(f"{seg}.rotation.x", 0)),
                        rot_y=float(row.get(f"{seg}.rotation.y", 0)),
                        rot_z=float(row.get(f"{seg}.rotation.z", 0))
                    )
                )

            # Ángulos articulares
            for joint in articulaciones:
                angle = row.get(f"{joint}.angle", None)
                angular_v = row.get(f"{joint}.angular_v", None)
                angular_acc = row.get(f"{joint}.angular_acc", None)

                if pd.notna(angle) or pd.notna(angular_v) or pd.notna(angular_acc):
                    angulos_bulk.append(
                        AnguloArticular(
                            frame_id=frame_id,
                            joint_name=joint,
                            angle=float(angle) if pd.notna(angle) else 0.0,
                            angular_v=float(angular_v) if pd.notna(angular_v) else 0.0,
                            angular_acc=float(angular_acc) if pd.notna(angular_acc) else 0.0
                        )
                    )

            # Contactos
            if contactos:
                contactos_bulk.append(
                    Contacto(
                        frame_id=frame_id,
                        left_foot_contact=bool(row.get("left_foot.contact", 0)),
                        right_foot_contact=bool(row.get("right_foot.contact", 0))
                    )
                )

        # Inserciones masivas
        if cinematica_bulk:
            db.bulk_save_objects(cinematica_bulk)
        if angulos_bulk:
            db.bulk_save_objects(angulos_bulk)
        if contactos_bulk:
            db.bulk_save_objects(contactos_bulk)

        db.commit()

        return {
            "message": "CSV procesado y guardado correctamente (optimizado)",
            "archivo_id": nuevo_archivo.archivo_id,
            "sesion_id": nueva_sesion.sesion_id,
            "frames_insertados": len(frames_bulk),
            "segmentos": len(segmentos),
            "articulaciones": len(articulaciones),
        }

    except Exception as e:
        db.rollback()
        print("Error al procesar CSV:", e)
        raise HTTPException(status_code=500, detail=f"Error al procesar CSV: {str(e)}")


async def procesar_c3d(file: UploadFile, db: Session, current_user: Usuario, sesion_id: int):
    filename = file.filename.lower()
    if not filename.endswith(".c3d"):
        raise HTTPException(
            status_code=status.HTTP_400_BAD_REQUEST,
            detail="Solo se permiten archivos con extensión .c3d"
        )

    contents = await file.read()
    with tempfile.NamedTemporaryFile(delete=False, suffix=".c3d") as temp_file:
        temp_file.write(contents)
        temp_file_path = temp_file.name

    try:
        c3d = ezc3d.c3d(temp_file_path)
    except Exception as e:
        os.unlink(temp_file_path)
        raise HTTPException(status_code=400, detail=f"Error al leer el archivo C3D: {e}")
    finally:
        os.unlink(temp_file_path)

    nueva_sesion = db.query(SesionCaptura).filter(SesionCaptura.sesion_id == sesion_id).first()
    if not nueva_sesion:
        raise HTTPException(status_code=404, detail="Sesión no encontrada")

    archivo = db.query(ArchivoMocap).filter(ArchivoMocap.sesion_id == sesion_id).first()
    if not archivo:
        raise HTTPException(status_code=404, detail="Archivo no encontrado")

    CHUNK = 1000
    frames_batch: List[Dict[str, Any]] = []
    cinem_batch: List[Dict[str, Any]] = []
    
    puntos_labels = c3d['parameters']['POINT']['LABELS']['value']
    puntos_datos = c3d['data']['points']
    num_frames = puntos_datos.shape[2]
    
    segmento_map: Dict[str, int] = {}
    default_segmento_name = "_unknown"
    default_segmento_id = ensure_segmento(db, default_segmento_name, segmento_map)

    for frame_number in range(num_frames):
        frames_batch.append({
            "sesion_id": nueva_sesion.sesion_id,
            "frame_number": frame_number,
            "timestamp_ms": int(frame_number / c3d['parameters']['POINT']['RATE']['value'][0] * 1000)
        })

        for i, label in enumerate(puntos_labels):
            pos_x, pos_y, pos_z = puntos_datos[0, i, frame_number], puntos_datos[1, i, frame_number], puntos_datos[2, i, frame_number]
            if not (pos_x == 0 and pos_y == 0 and pos_z == 0):
                cinem_batch.append({
                    "frame_number": frame_number,
                    "segment_name": label,
                    "pos_x": float(pos_x),
                    "pos_y": float(pos_y),
                    "pos_z": float(pos_z)
                })

        if len(frames_batch) >= CHUNK:
            await flush_batch(db, frames_batch, cinem_batch, [], [], nueva_sesion,
                              file.filename, segmento_map, default_segmento_id)
            frames_batch, cinem_batch = [], []

    if frames_batch:
        await flush_batch(db, frames_batch, cinem_batch, [], [], nueva_sesion,
                          file.filename, segmento_map, default_segmento_id)

    return JSONResponse({"status": "ok", "sesion_id": nueva_sesion.sesion_id})
def is_admin(current_user: Usuario = Depends(get_current_user)):
    if current_user.rol.nombre != "admin" and current_user.rol.nombre != "super_admin":
        raise HTTPException(
            status_code=status.HTTP_403_FORBIDDEN,
            detail="No tiene los permisos de administrador"
        )
    return current_user

def is_super_admin(current_user: Usuario = Depends(get_current_user)):
    if current_user.rol.nombre != "super_admin":
        raise HTTPException(
            status_code=status.HTTP_403_FORBIDDEN,
            detail="No tiene los permisos de super administrador"
        )
    return current_user

class CreateAdmin(BaseModel):
    nombre: str
    email: str
    password: str

@app.post("/create_admin")
def create_admin(admin: CreateAdmin, current_user: Usuario = Depends(get_current_user), db: Session = Depends(get_db)):
    
    if current_user.rol.nombre != "super_admin":
        raise HTTPException(status_code=403, detail="No autorizado")

    nuevo_admin = Usuario(
        nombre=admin.nombre,
        email=admin.email,
        password_hash=hash_password(admin.password),
        rol_id=2  
    )
    db.add(nuevo_admin)
    db.commit()
    db.refresh(nuevo_admin)

    return {"message": "Administrador creado correctamente", "admin_id": nuevo_admin.usuario_id}


class UsuarioCreate(BaseModel):
    
    nombre: str
    email: str
    password: str

# CONTADOR GLOBAL 
@app.post("/register", response_model=UsuarioResponse)
def register_user(user: UsuarioCreate, db: Session = Depends(get_db)):
    # Verificar si el correo ya existe
    existing_user = db.query(Usuario).filter(Usuario.email == user.email).first()
    if existing_user:
        raise HTTPException(
            status_code=status.HTTP_400_BAD_REQUEST,
            detail="El correo ya está registrado"
        )

   
    hashed_password = pwd_context.hash(user.password)
    new_user = Usuario(
        nombre=user.nombre,
        email=user.email,
        password_hash=hashed_password,
        rol_id=1
    )

    db.add(new_user)
    db.commit()
    db.refresh(new_user)

    return new_user


@app.post("/login", response_model=Token)
def login_for_access_token(user: UserLogin, db: Session = Depends(get_db)):
    print("DEBUG: login endpoint - db.bind:", db.bind.url) # <-- Confirmar que es SQLite
    user_db = db.query(Usuario).filter(Usuario.email == user.email).first()
    if not user_db or not verify_password(user.password, user_db.password_hash):
        raise HTTPException(
            status_code=status.HTTP_401_UNAUTHORIZED,
            detail="Credenciales incorrectas",
            headers={"WWW-Authenticate": "Bearer"},
        )

    # Registrar inicio de sesión
    session_log = log_sesion_user(usuario_id=user_db.usuario_id)
    db.add(session_log)
    db.commit() # <-- Guarda el objeto en la DB
    db.refresh(session_log) # <-- Recarga el objeto para obtener 'id' y 'login_time' generados por la DB
    print(f"DEBUG: login endpoint - ID generado por commit y refresh: {session_log.id}, Login time: {session_log.login_time}")

    # Incrementar contador de usuarios que han entrado
    counter = db.query(UserLoginCounter).first()
    if not counter:
        counter = UserLoginCounter(count=1)
        db.add(counter)
    else:
        counter.count += 1
    db.commit() # <-- Este commit está bien

    access_token = secrets.token_hex(32)
    db_token = Tokens(access_token=access_token, usuario_id=user_db.usuario_id)
    db.add(db_token)
    db.commit()
    db.refresh(db_token) # <-- Este refresh es para 'db_token'

    return {"access_token": access_token}

@app.post("/login", response_model=Token)
def login_for_access_token(user: UserLogin, db: Session = Depends(get_db)):
    print("DEBUG: login endpoint - db.bind:", db.bind.url) # <-- Confirmar que es SQLite
    user_db = db.query(Usuario).filter(Usuario.email == user.email).first()
    if not user_db or not verify_password(user.password, user_db.password_hash):
        raise HTTPException(
            status_code=status.HTTP_401_UNAUTHORIZED,
            detail="Credenciales incorrectas",
            headers={"WWW-Authenticate": "Bearer"},
        )

    # Registrar inicio de sesión
    session_log = log_sesion_user(usuario_id=user_db.usuario_id)
    db.add(session_log)
    db.commit() # <-- Guarda el objeto en la DB
    db.refresh(session_log) # <-- Recarga el objeto para obtener 'id' y 'login_time' generados por la DB
    print(f"DEBUG: login endpoint - ID generado por commit y refresh: {session_log.id}, Login time: {session_log.login_time}")

    # Incrementar contador de usuarios que han entrado
    counter = db.query(UserLoginCounter).first()
    if not counter:
        counter = UserLoginCounter(count=1)
        db.add(counter)
    else:
        counter.count += 1
    db.commit() # <-- Este commit está bien

    access_token = secrets.token_hex(32)
    db_token = Tokens(access_token=access_token, usuario_id=user_db.usuario_id)
    db.add(db_token)
    db.commit()
    db.refresh(db_token) # <-- Este refresh es para 'db_token'

    return {"access_token": access_token}

@app.get("/admin/session-logs/")
def get_session_logs(current_user: Usuario = Depends(is_admin), db: Session = Depends(get_db)):
    logs = db.query(log_sesion_user).all()
    return [
        {
            "id": log.id,
            "usuario_id": log.usuario_id,
            "login_time": log.login_time,
            "logout_time": log.logout_time
        }
        for log in logs
    ]

@app.get("/admin/users/{user_id}")
def get_user_by_id(user_id: int, db: Session = Depends(get_db), current_user: Usuario = Depends(is_admin)):
    user = db.query(Usuario).filter(Usuario.usuario_id == user_id).first()
    if not user:
        raise HTTPException(status_code=404, detail="Usuario no encontrado")
    return {"usuario_id": user.usuario_id, "nombre": user.nombre}

@app.get("/admin/user-count/", response_model=dict)
def get_user_login_count(current_user: Usuario = Depends(is_admin), db: Session = Depends(get_db)):
    counter = db.query(UserLoginCounter).first()
    if not counter:
        return {"total_users": 0}
    return {"total_users": counter.count}

@app.get("/users/me")
def read_users_me(current_user: Usuario = Depends(get_current_user), db: Session = Depends(get_db)):
    return {
        "usuario_id": current_user.usuario_id,
        "nombre": current_user.nombre,
        "email": current_user.email,
        "rol": {
            "rol_id": current_user.rol.rol_id,
            "nombre": current_user.rol.nombre
        }
    }
    
def normalize_seg_name(name: str) -> str:
    if not name:
        return ""
    return str(name).split('.', 1)[0].strip().lower()

def ensure_segmento(db: Session, name: str, segmento_map: Dict[str, int]):
    base = normalize_seg_name(name)
    if not base:
        return None

    if base in segmento_map:
        return segmento_map[base]

    s = db.query(Segmento).filter_by(nombre=base).first()
    if not s:
        s = Segmento(nombre=base)
        db.add(s)
        db.commit()
        db.refresh(s)
        print(f"Nuevo segmento creado: {s.nombre} (ID: {s.segmento_id})")
    
    segmento_map[base] = s.segmento_id
    return s.segmento_id

    
async def flush_batch(db: Session, frames_batch, cinem_batch, angulo_batch, contacto_batch, nueva_sesion, file_name, segmento_map, default_segmento_id):
    if not frames_batch:
        return

    db.bulk_insert_mappings(Frame, frames_batch)
    db.commit()

    nums = list({m["frame_number"] for m in frames_batch})
    frames_db = db.query(Frame).filter(
        Frame.sesion_id == nueva_sesion.sesion_id,
        Frame.frame_number.in_(nums)
    ).all()
    frame_map = {f.frame_number: f.frame_id for f in frames_db}

    if cinem_batch:
        cinem_to_insert = []
        for m in cinem_batch:
            fid = frame_map.get(m["frame_number"])
            if not fid:
                continue
            seg_id = ensure_segmento(db, m.get("segment_name"), segmento_map) if m.get("segment_name") else default_segmento_id
            cinem_to_insert.append({
                "frame_id": fid,
                "segmento_id": seg_id,
                "pos_x": m.get("pos_x"),
                "pos_y": m.get("pos_y"),
                "pos_z": m.get("pos_z"),
                "rot_w": m.get("rot_w", 0),
                "rot_x": m.get("rot_x", 0),
                "rot_y": m.get("rot_y", 0),
                "rot_z": m.get("rot_z", 0),
                "nombre_archivo": file_name
            })
        if cinem_to_insert:
            db.bulk_insert_mappings(Cinematica, cinem_to_insert)
            db.commit()

    if angulo_batch:
        ang_to_insert = []
        for m in angulo_batch:
            fid = frame_map.get(m["frame_number"])
            if not fid:
                continue
            ang_to_insert.append({
                "frame_id": fid,
                "joint_name": m.get("joint_name"),
                "angle": m.get("angle"),
                "angular_v": m.get("angular_v"),
                "angular_acc": m.get("angular_acc")
            })
        if ang_to_insert:
            db.bulk_insert_mappings(AnguloArticular, ang_to_insert)
            db.commit()

    if contacto_batch:
        cont_to_insert = []
        for m in contacto_batch:
            fid = frame_map.get(m["frame_number"])
            if not fid:
                continue
            cont_to_insert.append({
                "frame_id": fid,
                "left_foot_contact": m.get("left_foot_contact"),
                "right_foot_contact": m.get("right_foot_contact")
            })
        if cont_to_insert:
            db.bulk_insert_mappings(Contacto, cont_to_insert)
            db.commit()

# ---
# ENDPOINTS
# ---

@app.get("/data/3d")
def get_3d_data(nombre_archivo: str, db: Session = Depends(get_db), current_user: Usuario = Depends(get_current_user)):
    archivo = db.query(ArchivoMocap).filter(ArchivoMocap.nombre_archivo == nombre_archivo).first()
    if not archivo:
        raise HTTPException(status_code=404, detail=f"Archivo '{nombre_archivo}' no encontrado")

    frame_ids_query = db.query(Frame.frame_id).filter(Frame.sesion_id == archivo.sesion_id).limit(50).scalar_subquery()

    data = (
        db.query(Cinematica, Segmento.nombre, Cinematica.frame_id)
        .join(Segmento, Cinematica.segmento_id == Segmento.segmento_id)
        .filter(Cinematica.frame_id.in_(frame_ids_query))
        .order_by(Cinematica.frame_id, Segmento.nombre)
        .all()
    )

    frames = defaultdict(list)
    
    for c, nombre_segmento, frame_id in data:
        
        if nombre_archivo.endswith(".csv") and nombre_segmento == "1":
            continue  
        
        frames[frame_id].append({
            "segmento": nombre_segmento,
            "x": c.pos_x,
            "y": c.pos_y,
            "z": c.pos_z,
            "rot_w": c.rot_w,
            "rot_x": c.rot_x,
            "rot_y": c.rot_y,
            "rot_z": c.rot_z,
        })

    frames_ordenados = [frames[k] for k in sorted(frames.keys())]
    print("Frames finales cargados:", len(frames_ordenados))
    
    
    
    file_type = "c3d" if nombre_archivo.endswith(".c3d") else "csv"
    
    return {
        "frames": frames_ordenados,
        "file_type": file_type
    }
    

@app.delete("/archivo/{nombre_archivo}")
def eliminar_archivo(nombre_archivo: str, db: Session = Depends(get_db), current_user: Usuario = Depends(is_admin)):
    # Buscar el archivo
    archivo = db.query(ArchivoMocap).filter(ArchivoMocap.nombre_archivo == nombre_archivo).first()
    if not archivo:
        raise HTTPException(status_code=404, detail="Archivo no encontrado")

    sesion_id = archivo.sesion_id
    CHUNK_SIZE = 1000 

    try:
       

        # 1. Eliminar Contactos en bloques
        while True:
            subquery = db.query(Contacto.contacto_id).join(Frame).filter(Frame.sesion_id == sesion_id).limit(CHUNK_SIZE).subquery()
            result = db.query(Contacto).filter(Contacto.contacto_id.in_(subquery)).delete(synchronize_session=False)
            db.commit()
            if result == 0:
                break

        # 2. Eliminar Ángulos Articulares en bloques
        while True:
            subquery = db.query(AnguloArticular.angulo_id).join(Frame).filter(Frame.sesion_id == sesion_id).limit(CHUNK_SIZE).subquery()
            result = db.query(AnguloArticular).filter(AnguloArticular.angulo_id.in_(subquery)).delete(synchronize_session=False)
            db.commit()
            if result == 0:
                break

        # 3. Eliminar Cinemática en bloques
        while True:
            subquery = db.query(Cinematica.cinematica_id).join(Frame).filter(Frame.sesion_id == sesion_id).limit(CHUNK_SIZE).subquery()
            result = db.query(Cinematica).filter(Cinematica.cinematica_id.in_(subquery)).delete(synchronize_session=False)
            db.commit()
            if result == 0:
                break

        # 4. Eliminar Frames en bloques
        while True:
            subquery = db.query(Frame.frame_id).filter(Frame.sesion_id == sesion_id).limit(CHUNK_SIZE).subquery()
            result = db.query(Frame).filter(Frame.frame_id.in_(subquery)).delete(synchronize_session=False)
            db.commit()
            if result == 0:
                break

        # 5. ELIMINAR EL REGISTRO DE LA BASE DE DATOS SIEMPRE
 
        db.delete(archivo)
        db.commit()  

        # 6. ELIMINAR LA SESIÓN DE CAPTURA SIEMPRE
      
        db.query(SesionCaptura).filter(SesionCaptura.sesion_id == sesion_id).delete(synchronize_session=False)
        db.commit()

        return {"message": f"Archivo '{nombre_archivo}' y todos sus datos relacionados han sido eliminados correctamente"}

    except Exception as e:
        db.rollback()
        print(f"Error detallado al eliminar '{nombre_archivo}': {e}") # Log del error
        raise HTTPException(status_code=500, detail=f"Error al eliminar archivo: {str(e)}")

@app.delete("/admin/users/{user_id}")
def delete_user(
    user_id: int, 
    current_user: Usuario = Depends(is_super_admin), 
    db: Session = Depends(get_db)
):
  
    usuario_a_eliminar = db.query(Usuario).filter(Usuario.usuario_id == user_id).first()
    if not usuario_a_eliminar:
        raise HTTPException(status_code=404, detail="Usuario no encontrado")

 
    if usuario_a_eliminar.usuario_id == current_user.usuario_id:
         raise HTTPException(status_code=400, detail="No puedes eliminarte a ti mismo")

    # Eliminar datos relacionados
 
    db.query(Tokens).filter(Tokens.usuario_id == user_id).delete(synchronize_session=False)

    # 2. Eliminar registros de sesión del usuario (log_sesion_user)
    db.query(log_sesion_user).filter(log_sesion_user.usuario_id == user_id).delete(synchronize_session=False)

    # 3. Eliminar el usuario
    db.delete(usuario_a_eliminar)
    db.commit()

    return {"message": f"Usuario '{usuario_a_eliminar.nombre}' eliminado correctamente"}



class PasswordUpdateRequest(BaseModel):
    new_password: str

@app.put("/admin/users/{user_id}/password")
def update_user_password(
    user_id: int,
    password_update: PasswordUpdateRequest, 
    current_user: Usuario = Depends(is_super_admin),
    db: Session = Depends(get_db)
):
    usuario_a_actualizar = db.query(Usuario).filter(Usuario.usuario_id == user_id).first()
    if not usuario_a_actualizar:
        raise HTTPException(status_code=404, detail="Usuario no encontrado")

    hashed_password = hash_password(password_update.new_password) 
    usuario_a_actualizar.password_hash = hashed_password

    db.commit()

    return {"message": f"Contraseña del usuario '{usuario_a_actualizar.nombre}' actualizada correctamente"}

@app.put("/archivo/{nombre_archivo}")
async def actualizar_archivo(nombre_archivo: str, file: UploadFile = File(...), db: Session = Depends(get_db), current_user: Usuario = Depends(is_admin)):
    # Verificar si el archivo existe
    archivo_existente = db.query(ArchivoMocap).filter(ArchivoMocap.nombre_archivo == nombre_archivo).first()
    if not archivo_existente:
        raise HTTPException(status_code=404, detail="Archivo no encontrado")

    # Verificar que el tipo del nuevo archivo coincida con el existente
    extension_existente = nombre_archivo.lower().split('.')[-1]
    extension_nueva = file.filename.lower().split('.')[-1]

    if extension_existente != extension_nueva:
        raise HTTPException(status_code=400, detail=f"Tipo de archivo incorrecto. Se esperaba .{extension_existente}, se recibió .{extension_nueva}")

    sesion_id = archivo_existente.sesion_id

    try:
      
        # 1. Eliminar Contactos relacionados con la sesión
        db.query(Contacto).filter(
            Contacto.frame_id.in_(
                db.query(Frame.frame_id).filter(Frame.sesion_id == sesion_id)
            )
        ).delete(synchronize_session=False)

        # 2. Eliminar Ángulos Articulares relacionados con la sesión
        db.query(AnguloArticular).filter(
            AnguloArticular.frame_id.in_(
                db.query(Frame.frame_id).filter(Frame.sesion_id == sesion_id)
            )
        ).delete(synchronize_session=False)

        # 3. Eliminar Cinemática relacionada con la sesión
        db.query(Cinematica).filter(
            Cinematica.frame_id.in_(
                db.query(Frame.frame_id).filter(Frame.sesion_id == sesion_id)
            )
        ).delete(synchronize_session=False)

        # 4. Eliminar Frames relacionados con la sesión
        db.query(Frame).filter(Frame.sesion_id == sesion_id).delete(synchronize_session=False)

        db.commit() 

        # GUARDAR Y ACTUALIZAR EL NUEVO ARCHIVO
        ruta_nueva = f"uploads/{file.filename}"  
        os.makedirs(os.path.dirname(ruta_nueva), exist_ok=True)

        # Guardar nuevo archivo
        with open(ruta_nueva, "wb") as f:
            f.write(await file.read())

        # Actualizar registro en la base de datos
        archivo_existente.nombre_archivo = file.filename
        archivo_existente.ruta_archivo = ruta_nueva
        archivo_existente.fecha_subida = datetime.utcnow()
        db.commit()


        return {"message": f"Archivo '{nombre_archivo}' actualizado correctamente. Los datos antiguos han sido eliminados."}

    except Exception as e:
        db.rollback()
        print(f"Error detallado al actualizar '{nombre_archivo}': {e}") # Log del error
        raise HTTPException(status_code=500, detail=f"Error al actualizar archivo: {str(e)}")

@app.get("/lista_archivos/")
def lista_archivos(db: Session = Depends(get_db),current_user: Usuario = Depends(get_current_user)):
    archivos = db.query(ArchivoMocap.nombre_archivo).distinct().all()
    return [a[0] for a in archivos if a[0] is not None]

@app.get("/admin/users/", response_model=List[UsuarioResponse])
def get_all_users(current_user: Usuario = Depends(is_super_admin), db: Session = Depends(get_db)):
   
    # Usar joinedload para cargar la relación 'rol' en la misma consulta
    usuarios = db.query(Usuario).options(joinedload(Usuario.rol)).all()
    return usuarios

@app.get("/download/{filename}")
def download_file(
    filename: str,
    db: Session = Depends(get_db),
    current_user: Usuario = Depends(get_current_user)
):
    archivo = db.query(ArchivoMocap).filter(ArchivoMocap.nombre_archivo == filename).first()
    if not archivo:
        raise HTTPException(status_code=404, detail="Archivo no encontrado")

    # Usar la ruta almacenada en la base de datos
    file_path = archivo.ruta_archivo

    # Verificar que el archivo exista físicamente
    if not os.path.exists(file_path):
        raise HTTPException(status_code=404, detail=f"Archivo no encontrado en el sistema: {file_path}")

    # Servir el archivo
    return FileResponse(
        path=file_path,
        filename=filename,
        media_type='application/octet-stream'
    )
    
UPLOAD_FOLDER = "downloads" # Ruta relativa desde la raíz del proyecto
os.makedirs(UPLOAD_FOLDER, exist_ok=True)
# ---
# ENDPOINT PARA ARCHIVOS CSV 
# ---

@app.post("/upload_csv/")
async def upload_csv(
    file: UploadFile = File(...),
    db: Session = Depends(get_db),
    current_user: dict = Depends(get_current_user)
):
    

    try:
        #  Leer CSV completo 
        contents = await file.read()
        df = pd.read_csv(io.StringIO(contents.decode("utf-8")))

        if df.empty:
            raise HTTPException(status_code=400, detail="El archivo CSV está vacío")

        df = df.dropna(how="all").fillna(0)

        # Crear nueva sesión de captura
        nueva_sesion = SesionCaptura(
            usuario_id=current_user.usuario_id,
            fecha=datetime.now(timezone.utc),
            descripcion=f"Sesión automática generada al subir {file.filename}"
        )
        db.add(nueva_sesion)
        db.commit()
        db.refresh(nueva_sesion)

        # Crear registro de archivo
        nuevo_archivo = ArchivoMocap(
            sesion_id=nueva_sesion.sesion_id,
            nombre_archivo=file.filename,
            ruta_archivo=f"/downloads/{file.filename}",
            fecha_subida=datetime.now(timezone.utc)
        )
        db.add(nuevo_archivo)
        db.commit()
        db.refresh(nuevo_archivo)

        #  Detectar columnas
        columnas = df.columns
        segmentos = sorted(set(col.split('.')[0] for col in columnas if ".position" in col or ".rotation" in col))
        articulaciones = sorted(set(col.split('.')[0] for col in columnas if ".angle" in col))
        contactos = [col for col in columnas if ".contact" in col]

        # Crear segmentos si no existen
        segmentos_db = {}
        for seg in segmentos:
            existente = db.query(Segmento).filter_by(nombre=seg).first()
            if not existente:
                nuevo_seg = Segmento(nombre=seg)
                db.add(nuevo_seg)
                db.commit()
                db.refresh(nuevo_seg)
                segmentos_db[seg] = nuevo_seg
            else:
                segmentos_db[seg] = existente

        #  Acumuladores para inserción masiva
        frames_bulk = []
        cinematica_bulk = []
        angulos_bulk = []
        contactos_bulk = []

        # Recorrer frames
        for _, row in df.iterrows():
            frame = Frame(
                sesion_id=nueva_sesion.sesion_id,
                frame_number=int(row.get("frame_number", 0)),
                timestamp_ms=int(row.get("frame_timestamp", 0))
            )
            frames_bulk.append(frame)

        # Guardar todos los frames primero
        db.bulk_save_objects(frames_bulk)
        db.commit()

        # Obtener los IDs asignados a los frames
        frames_guardados = (
            db.query(Frame)
            .filter(Frame.sesion_id == nueva_sesion.sesion_id)
            .order_by(Frame.frame_id)
            .all()
        )

        #  Generar registros secundarios (cinemática, ángulos, contactos)
        for idx, (_, row) in enumerate(df.iterrows()):
            frame_id = frames_guardados[idx].frame_id

            # Cinemática
            for seg in segmentos:
                cinematica_bulk.append(
                Cinematica(
                frame_id=frame_id,
                segmento_id=segmentos_db[seg].segmento_id,
                pos_x=float(row.get(f"{seg}.position.x", 0)),
                pos_y=float(row.get(f"{seg}.position.y", 0)),
                pos_z=float(row.get(f"{seg}.position.z", 0)),
                rot_w=float(row.get(f"{seg}.rotation.w", 0)),
                rot_x=float(row.get(f"{seg}.rotation.x", 0)),
                rot_y=float(row.get(f"{seg}.rotation.y", 0)),
                rot_z=float(row.get(f"{seg}.rotation.z", 0))
                )
            )


            # Ángulos articulares
            for joint in articulaciones:
                angle = getattr(row, f"{joint}.angle", None)
                angular_v = getattr(row, f"{joint}.angular_v", None)
                angular_acc = getattr(row, f"{joint}.angular_acc", None)

                if pd.notna(angle) or pd.notna(angular_v) or pd.notna(angular_acc):
                    angulos_bulk.append(
                        AnguloArticular(
                            frame_id=frame_id,
                            joint_name=joint,
                            angle=float(angle) if pd.notna(angle) else 0.0,
                            angular_v=float(angular_v) if pd.notna(angular_v) else 0.0,
                            angular_acc=float(angular_acc) if pd.notna(angular_acc) else 0.0
                        )
                    )

            # Contactos
            if contactos:
                contactos_bulk.append(
                    Contacto(
                        frame_id=frame_id,
                        left_foot_contact=bool(getattr(row, "left_foot.contact", 0)),
                        right_foot_contact=bool(getattr(row, "right_foot.contact", 0))
                    )
                )

        # Inserciones masivas
        if cinematica_bulk:
            db.bulk_save_objects(cinematica_bulk)
        if angulos_bulk:
            db.bulk_save_objects(angulos_bulk)
        if contactos_bulk:
            db.bulk_save_objects(contactos_bulk)

        db.commit()
        file_location = os.path.join(UPLOAD_FOLDER, file.filename)
        with open(file_location, "wb") as f:
            f.write(contents)
            
        return {
            "message": " CSV procesado y guardado correctamente (optimizado)",
            "archivo_id": nuevo_archivo.archivo_id,
            "sesion_id": nueva_sesion.sesion_id,
            "frames_insertados": len(frames_bulk),
            "segmentos": len(segmentos),
            "articulaciones": len(articulaciones),
        }

    except Exception as e:
        db.rollback()
        print(" Error al procesar CSV:", e)
        raise HTTPException(status_code=500, detail=f"Error al procesar CSV: {str(e)}")


# ============================================================
#  ENDPOINT: Subir archivo C3D
# ============================================================
@app.post("/upload_c3d/")
async def upload_c3d(
    file: UploadFile = File(...),
    db: Session = Depends(get_db),
    current_user: Usuario = Depends(is_admin)
):
    filename = file.filename.lower()
    if not filename.endswith(".c3d"):
        raise HTTPException(
            status_code=status.HTTP_400_BAD_REQUEST,
            detail="Solo se permiten archivos con extensión .c3d"
        )

    existing = db.query(ArchivoMocap).filter(ArchivoMocap.nombre_archivo == file.filename).first()
    if existing:
        raise HTTPException(
            status_code=status.HTTP_400_BAD_REQUEST,
            detail=f"El archivo '{file.filename}' ya fue subido anteriormente."
        )

    contents = await file.read()
    with tempfile.NamedTemporaryFile(delete=False, suffix=".c3d") as temp_file:
        temp_file.write(contents)
        temp_file_path = temp_file.name

    try:
        c3d = ezc3d.c3d(temp_file_path)
    except Exception as e:
        os.unlink(temp_file_path)
        raise HTTPException(status_code=400, detail=f"Error al leer el archivo C3D: {e}")
    finally:
        os.unlink(temp_file_path)

    nueva_sesion = SesionCaptura(usuario_id=current_user.usuario_id, descripcion=f"Import {file.filename}")
    db.add(nueva_sesion); db.commit(); db.refresh(nueva_sesion)

    archivo = ArchivoMocap(sesion_id=nueva_sesion.sesion_id, nombre_archivo=file.filename, ruta_archivo=file.filename)
    db.add(archivo); db.commit(); db.refresh(archivo)

    CHUNK = 1000
    frames_batch: List[Dict[str, Any]] = []
    cinem_batch: List[Dict[str, Any]] = []
    
    puntos_labels = c3d['parameters']['POINT']['LABELS']['value']
    puntos_datos = c3d['data']['points']
    num_frames = puntos_datos.shape[2]
    
    segmento_map: Dict[str, int] = {}
    default_segmento_name = "_unknown"
    default_segmento_id = ensure_segmento(db, default_segmento_name, segmento_map)

    for frame_number in range(num_frames):
        frames_batch.append({
            "sesion_id": nueva_sesion.sesion_id,
            "frame_number": frame_number,
            "timestamp_ms": int(frame_number / c3d['parameters']['POINT']['RATE']['value'][0] * 1000)
        })

        for i, label in enumerate(puntos_labels):
            pos_x, pos_y, pos_z = puntos_datos[0, i, frame_number], puntos_datos[1, i, frame_number], puntos_datos[2, i, frame_number]
            if not (pos_x == 0 and pos_y == 0 and pos_z == 0):
                cinem_batch.append({
                    "frame_number": frame_number,
                    "segment_name": label,
                    "pos_x": float(pos_x),
                    "pos_y": float(pos_y),
                    "pos_z": float(pos_z)
                })

        if len(frames_batch) >= CHUNK:
            await flush_batch(db, frames_batch, cinem_batch, [], [], nueva_sesion,
                              file.filename, segmento_map, default_segmento_id)
            frames_batch, cinem_batch = [], []

    if frames_batch:
        await flush_batch(db, frames_batch, cinem_batch, [], [], nueva_sesion,
                          file.filename, segmento_map, default_segmento_id)

    return JSONResponse({"status": "ok", "sesion_id": nueva_sesion.sesion_id})<|MERGE_RESOLUTION|>--- conflicted
+++ resolved
@@ -12,44 +12,18 @@
 from sqlalchemy import Column, Integer
 from passlib.context import CryptContext
 import secrets
-<<<<<<< HEAD
 from datetime import datetime, timezone
-from .database import SessionLocal, engine, Base
-from .models import AnguloArticular, ArchivoMocap, Cinematica, Contacto, Frame, Segmento, SesionCaptura, UserLoginCounter, Usuario, Tokens, log_sesion_user
-from .schemas import UsuarioCreate, UsuarioResponse, UserLogin, Token
-=======
-from datetime import datetime, timezone, timedelta
-from app.database import SessionLocal, engine, Base
-from app.models import AnguloArticular, ArchivoMocap, Cinematica, Contacto, Frame, Segmento, SesionCaptura, Usuario, Tokens, log_sesion_user
-from app.schemas import UsuarioCreate, UsuarioResponse, UserLogin, Token
->>>>>>> f9399fe6
+from database import SessionLocal, engine, Base
+from models import AnguloArticular, ArchivoMocap, Cinematica, Contacto, Frame, Segmento, SesionCaptura, Usuario, Tokens, log_sesion_user
+from schemas import UsuarioCreate, UsuarioResponse, UserLogin, Token
 from fastapi.security import OAuth2PasswordBearer
 from pydantic import BaseModel
 import pandas as pd, io
 from fastapi import HTTPException
 from fastapi.responses import FileResponse
-from typing import Optional
-
-# 🔐 CONFIGURACIÓN JWT PARA GOOGLE AUTH
-JWT_SECRET = "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"  # Puede ser diferente a tu JWT normal
-JWT_ALGORITHM = "HS256"
-
-<<<<<<< HEAD
-def get_db():
-    db = SessionLocal()
-    try:
-        yield db
-    finally:
-        db.close()
-        
-        
-        
-=======
-# 🎯 MODELO PARA GOOGLE AUTH
-class GoogleAuthRequest(BaseModel):
-    credential: str
-
->>>>>>> f9399fe6
+
+
+
 app = FastAPI()
 
 # Inicialización del contexto de contraseñas
